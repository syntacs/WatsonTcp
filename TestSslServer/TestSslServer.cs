--- conflicted
+++ resolved
@@ -31,32 +31,6 @@
                 bool runForever = true;
                 while (runForever)
                 {
-<<<<<<< HEAD
-                    case "?":
-                        Console.WriteLine("Available commands:");
-                        Console.WriteLine("  ?        help (this menu)");
-                        Console.WriteLine("  q        quit");
-                        Console.WriteLine("  cls      clear screen");
-                        Console.WriteLine("  list     list clients");
-                        Console.WriteLine("  send     send message to client");
-                        Console.WriteLine("  remove   disconnect client");
-                        break;
-
-                    case "q":
-                        runForever = false;
-                        break;
-
-                    case "cls":
-                        Console.Clear();
-                        break;
-
-                    case "list":
-                        clients = server.ListClients();
-                        if (clients != null && clients.Count > 0)
-                        {
-                            Console.WriteLine("Clients");
-                            foreach (string curr in clients)
-=======
                     Console.Write("Command [? for help]: ");
                     string userInput = Console.ReadLine();
 
@@ -74,6 +48,7 @@
                             Console.WriteLine("  cls      clear screen");
                             Console.WriteLine("  list     list clients");
                             Console.WriteLine("  send     send message to client");
+                            Console.WriteLine("  remove   disconnect client");
                             break;
 
                         case "q":
@@ -95,36 +70,9 @@
                                 }
                             }
                             else
->>>>>>> a3c5ec97
                             {
                                 Console.WriteLine("None");
                             }
-<<<<<<< HEAD
-                        }
-                        else
-                        {
-                            Console.WriteLine("None");
-                        }
-                        break;
-
-                    case "send":
-                        Console.Write("IP:Port: ");
-                        ipPort = Console.ReadLine();
-                        Console.Write("Data: ");
-                        userInput = Console.ReadLine();
-                        if (String.IsNullOrEmpty(userInput)) break;
-                        server.Send(ipPort, Encoding.UTF8.GetBytes(userInput));
-                        break;
-
-                    case "remove":
-                        Console.Write("IP:Port: ");
-                        ipPort = Console.ReadLine();
-                        server.DisconnectClient(ipPort);
-                        break;
-
-                    default:
-                        break;
-=======
                             break;
 
                         case "send":
@@ -135,11 +83,16 @@
                             if (String.IsNullOrEmpty(userInput)) break;
                             server.Send(ipPort, Encoding.UTF8.GetBytes(userInput));
                             break;
+                        
+                        case "remove":
+                            Console.Write("IP:Port: ");
+                            ipPort = Console.ReadLine();
+                            server.DisconnectClient(ipPort);
+                            break;
 
                         default:
                             break;
                     }
->>>>>>> a3c5ec97
                 }
             }
         }
